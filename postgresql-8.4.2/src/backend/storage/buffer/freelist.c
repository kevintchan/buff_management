--- conflicted
+++ resolved
@@ -324,29 +324,8 @@
   return END_OF_LIST;
 }
 
-<<<<<<< HEAD
-
-void addFIFO(int bufIdx)
-{
-
-}
-
-void addLRU(int bufIdx)
-{
-
-}
-
-void addMRU(int bufIdx)
-{
-
-}
-
-
-void updateListFIFO(int leastRecentlyUsedIdx)
-=======
 // RSU
 void removeFromList(int ind)
->>>>>>> ae00d2f3
 {
   to_remove = BufferDescriptors[ind];
   next = to_remove->nextBuf;
@@ -377,15 +356,12 @@
 
 }
 
-<<<<<<< HEAD
-void updateListMRU(int leastRecentlyUsedIdx)
-=======
+
 /* 
  * given the index of the most recently used buffer, removes it from the list
  * and readds it at the end. to be used in both MRU and LRU
  */
 void updateList(int mostRecentlyUsedIdx)
->>>>>>> ae00d2f3
 {
   removeFromQ(mostRecentlyUsedIdx);
   addToQ(mostRecentlyUsedIdx);
